--- conflicted
+++ resolved
@@ -113,15 +113,9 @@
           onTabClicked={this.onTabClicked}
           selectedIndex={this.props.selectedTab}
         >
-<<<<<<< HEAD
           <span>WorkHub</span>
           <span>私有云</span>
           <span>其它</span>
-=======
-          <span>协同研发平台</span>
-          <span>其他平台</span>
-          <span>URL</span>
->>>>>>> db8ac431
         </TabBar>
 
         {error ? <DialogError>{error.message}</DialogError> : null}
